{
  "name": "registry_sample",
  "version": "0.0.1",
  "private": true,
  "main": "registry_sample.js",
  "author": "Microsoft Corp.",
  "license": "MIT",
  "dependencies": {
<<<<<<< HEAD
    "azure-iothub": "1.0.11",
    "azure-storage": "^0.7.0"
=======
    "azure-iothub": "1.0.10",
    "azure-storage": "^1.1.0"
>>>>>>> 45e48474
  }
}<|MERGE_RESOLUTION|>--- conflicted
+++ resolved
@@ -6,12 +6,7 @@
   "author": "Microsoft Corp.",
   "license": "MIT",
   "dependencies": {
-<<<<<<< HEAD
     "azure-iothub": "1.0.11",
-    "azure-storage": "^0.7.0"
-=======
-    "azure-iothub": "1.0.10",
     "azure-storage": "^1.1.0"
->>>>>>> 45e48474
   }
 }